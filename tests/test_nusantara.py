--- conflicted
+++ resolved
@@ -50,10 +50,7 @@
     "QA": qa_features,
     "T2T": text2text_features,
     "TEXT": text_features(),
-<<<<<<< HEAD
-=======
     "TEXT_MULTI": text_multi_features(),
->>>>>>> a5716f37
     "PAIRS": pairs_features(),
     "SEQ_LABEL": seq_label_features(),
 }
@@ -194,9 +191,6 @@
                 data_dir=self.DATA_DIR,
                 use_auth_token=self.USE_AUTH_TOKEN,
             )
-<<<<<<< HEAD
-            logger.info(f"Dataset sample\n{self.datasets_nusantara[schema]['train'][0]}")
-=======
         
         # check dataset samples
         for schema in ['source'] + [f"nusantara_{s.lower()}" for s in self.schemas_to_check]:
@@ -208,7 +202,6 @@
             )
             logger.info(f"Dataset sample [{schema}]\n{dataset['train'][0]}")
         
->>>>>>> a5716f37
 
     def get_feature_statistics(self, features: Features, schema: str) -> Dict:
         """
